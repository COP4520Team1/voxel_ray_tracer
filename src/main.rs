<<<<<<< HEAD
=======
use std::path::PathBuf;

use clap::{Parser, ValueEnum};
use glam::IVec3;
>>>>>>> 7087c574
use voxel_ray_tracer::{
    export::export_image,
    ray_tracer::{octree::SparseStorage, Config, RayTracer},
};

<<<<<<< HEAD
#[cfg(feature = "trace")]
use tracing_subscriber::prelude::*;

fn main() {
    // Setup tracing scaffold.
    #[cfg(feature = "trace")]
    {
        let fmt_layer = tracing_subscriber::fmt::layer(); // writes to stdout
        let tracy_layer = tracing_tracy::TracyLayer::default(); // writes to tracy port
        let registry = tracing_subscriber::registry()
            .with(fmt_layer)
            .with(tracy_layer)
            .init();
    };

    // Create ray tracer.
    println!("Constructing scene...");
    let ray_tracer = RayTracer::<SparseStorage>::new(Config {
        seed: Some(0),
        res_width: 7680,
        res_height: 4320,
        camera_pos: 240.0 * glam::Vec3A::ONE,
        size: 250,
        debug: false,
    });
    // Run ray tracer.
    println!("Running ray tracer...");
    let fb = ray_tracer.render();
    // Export image.
    println!("Saving image...");
    export_image(fb, "./render.png").expect("failed to export image");
=======
/// Define possible storage modes
#[derive(Debug, Clone, ValueEnum, Default)]
enum StorageMode {
    #[default]
    Sparse,
    Dense,
}

/// Command-line arguments structure
#[derive(Parser, Debug)]
#[command(author, version, about, long_about = None)]
struct Cli {
    /// Choose storage mode: --sparse or --dense (required)
    #[arg(short, long, value_enum)]
    storage: Option<StorageMode>,

    /// Scene size (optional, default = 50)
    #[arg(long, default_value_t = 50)]
    size: u32,

    /// Scene position (optional, format: x,y,z)
    #[arg(long, value_delimiter = ',')]
    pos: Option<Vec<i32>>,

    /// Seed value (optional, default = random)
    #[arg(long)]
    seed: Option<u32>,

    /// Output image file path (optional, default = "render.jpg")
    // make it automatically add ./
    #[arg(long, default_value = "render.jpg")]
    out: String,
}

fn main() {
    let cli = Cli::parse(); // Parses command-line arguments

    // Print parsed arguments
    println!("Storage Mode: {:?}", cli.storage);
    println!("Scene Size: {}", cli.size);

    match &cli.pos {
        Some(pos) if pos.len() == 3 => println!("Scene Position: {:?}", pos),
        Some(_) => println!("Invalid position format! Use --pos x,y,z"),
        None => println!("No position specified."),
    }

    println!("Seed: {:?}", cli.seed.unwrap_or_else(|| rand::random()));

    let output_path = {
        let path = PathBuf::from(&cli.out);
        if path.is_absolute() {
            path
        } else {
            PathBuf::from("./").join(path)
        }
    };

    println!("Output File: {}", output_path.display());

    let voxel_generator = VoxelGenerator::new_from_seed(cli.seed.unwrap_or_else(|| rand::random()));
    let bb = IAabb::new(IVec3::ZERO, IVec3::splat(cli.size as i32));

    match cli.storage.unwrap_or_default() {
        StorageMode::Sparse => {
            // Create ray tracer.
            println!("Constructing scene...");
            let ray_tracer = RayTracer::<SparseStorage>::from_voxels(&voxel_generator, bb);
            // Run ray tracer.
            println!("Running ray tracer...");
            let fb = ray_tracer.render();
            // Export image.
            println!("Saving image...");
            export_image(fb, cli.out).expect("failed to export image");
        }
        StorageMode::Dense => {
            // Create ray tracer.
            println!("Constructing scene...");
            let ray_tracer = RayTracer::<DenseStorage>::from_voxels(&voxel_generator, bb);
            // Run ray tracer.
            println!("Running ray tracer...");
            let fb = ray_tracer.render();
            // Export image.
            println!("Saving image...");
            export_image(fb, cli.out).expect("failed to export image");
        }
    }
>>>>>>> 7087c574
}<|MERGE_RESOLUTION|>--- conflicted
+++ resolved
@@ -1,48 +1,16 @@
-<<<<<<< HEAD
-=======
 use std::path::PathBuf;
 
 use clap::{Parser, ValueEnum};
 use glam::IVec3;
->>>>>>> 7087c574
+
 use voxel_ray_tracer::{
     export::export_image,
-    ray_tracer::{octree::SparseStorage, Config, RayTracer},
+    ray_tracer::{dense::DenseStorage, octree::SparseStorage, Config, RayTracer},
 };
 
-<<<<<<< HEAD
 #[cfg(feature = "trace")]
 use tracing_subscriber::prelude::*;
 
-fn main() {
-    // Setup tracing scaffold.
-    #[cfg(feature = "trace")]
-    {
-        let fmt_layer = tracing_subscriber::fmt::layer(); // writes to stdout
-        let tracy_layer = tracing_tracy::TracyLayer::default(); // writes to tracy port
-        let registry = tracing_subscriber::registry()
-            .with(fmt_layer)
-            .with(tracy_layer)
-            .init();
-    };
-
-    // Create ray tracer.
-    println!("Constructing scene...");
-    let ray_tracer = RayTracer::<SparseStorage>::new(Config {
-        seed: Some(0),
-        res_width: 7680,
-        res_height: 4320,
-        camera_pos: 240.0 * glam::Vec3A::ONE,
-        size: 250,
-        debug: false,
-    });
-    // Run ray tracer.
-    println!("Running ray tracer...");
-    let fb = ray_tracer.render();
-    // Export image.
-    println!("Saving image...");
-    export_image(fb, "./render.png").expect("failed to export image");
-=======
 /// Define possible storage modes
 #[derive(Debug, Clone, ValueEnum, Default)]
 enum StorageMode {
@@ -55,45 +23,69 @@
 #[derive(Parser, Debug)]
 #[command(author, version, about, long_about = None)]
 struct Cli {
-    /// Choose storage mode: --sparse or --dense (required)
+    /// Storage backend
     #[arg(short, long, value_enum)]
-    storage: Option<StorageMode>,
+    backend: Option<StorageMode>,
 
-    /// Scene size (optional, default = 50)
-    #[arg(long, default_value_t = 50)]
+    /// Scene size
+    #[arg(short, long, default_value_t = 50)]
     size: u32,
 
-    /// Scene position (optional, format: x,y,z)
-    #[arg(long, value_delimiter = ',')]
-    pos: Option<Vec<i32>>,
+    /// Scene position (x,y,z) e.g. 25,25,25
+    #[arg(short, long, value_delimiter = ',')]
+    position: Option<Vec<i32>>,
 
-    /// Seed value (optional, default = random)
-    #[arg(long)]
+    /// Terrain seed value
+    #[arg(short = 'r', long)]
     seed: Option<u32>,
 
-    /// Output image file path (optional, default = "render.jpg")
-    // make it automatically add ./
-    #[arg(long, default_value = "render.jpg")]
+    /// Image output path
+    #[arg(short, long, default_value = "render.png")]
     out: String,
+
+    /// Enable octree debug mode
+    #[arg(short, long)]
+    debug: bool,
 }
 
-fn main() {
-    let cli = Cli::parse(); // Parses command-line arguments
+fn main() -> Result<(), &'static str> {
+    // Setup tracing scaffold.
+    #[cfg(feature = "trace")]
+    {
+        let fmt_layer = tracing_subscriber::fmt::layer(); // writes to stdout
+        let tracy_layer = tracing_tracy::TracyLayer::default(); // writes to tracy port
+        let registry = tracing_subscriber::registry()
+            .with(fmt_layer)
+            .with(tracy_layer)
+            .init();
+    };
+
+    let Cli {
+        backend: storage,
+        size,
+        position,
+        seed,
+        out,
+        debug,
+    } = Cli::parse(); // Parses command-line arguments
 
     // Print parsed arguments
-    println!("Storage Mode: {:?}", cli.storage);
-    println!("Scene Size: {}", cli.size);
+    println!("Storage Mode: {:?}", storage);
+    println!("Scene Size: {}", size);
 
-    match &cli.pos {
-        Some(pos) if pos.len() == 3 => println!("Scene Position: {:?}", pos),
-        Some(_) => println!("Invalid position format! Use --pos x,y,z"),
-        None => println!("No position specified."),
-    }
+    let position = match &position {
+        Some(pos) if pos.len() == 3 => {
+            println!("Scene Position: {:?}", pos);
+            IVec3::from_slice(pos)
+        }
+        Some(_) => return Err("Invalid position format! Use --pos x,y,z"),
+        None => (size as i32 - 10).max(10) * IVec3::ONE,
+    };
 
-    println!("Seed: {:?}", cli.seed.unwrap_or_else(|| rand::random()));
+    println!("Seed: {:?}", seed.unwrap_or_else(|| rand::random()));
 
     let output_path = {
-        let path = PathBuf::from(&cli.out);
+        let path = PathBuf::from(&out);
         if path.is_absolute() {
             path
         } else {
@@ -103,32 +95,37 @@
 
     println!("Output File: {}", output_path.display());
 
-    let voxel_generator = VoxelGenerator::new_from_seed(cli.seed.unwrap_or_else(|| rand::random()));
-    let bb = IAabb::new(IVec3::ZERO, IVec3::splat(cli.size as i32));
+    let config = Config {
+        seed,
+        res_width: 7680,
+        res_height: 4320,
+        camera_pos: position.as_vec3a(),
+        size,
+        debug,
+    };
 
-    match cli.storage.unwrap_or_default() {
+    let fb = match storage.unwrap_or_default() {
         StorageMode::Sparse => {
             // Create ray tracer.
             println!("Constructing scene...");
-            let ray_tracer = RayTracer::<SparseStorage>::from_voxels(&voxel_generator, bb);
+            let ray_tracer = RayTracer::<SparseStorage>::new(config);
             // Run ray tracer.
             println!("Running ray tracer...");
-            let fb = ray_tracer.render();
-            // Export image.
-            println!("Saving image...");
-            export_image(fb, cli.out).expect("failed to export image");
+            ray_tracer.render()
         }
         StorageMode::Dense => {
             // Create ray tracer.
             println!("Constructing scene...");
-            let ray_tracer = RayTracer::<DenseStorage>::from_voxels(&voxel_generator, bb);
+            let ray_tracer = RayTracer::<DenseStorage>::new(config);
             // Run ray tracer.
             println!("Running ray tracer...");
-            let fb = ray_tracer.render();
-            // Export image.
-            println!("Saving image...");
-            export_image(fb, cli.out).expect("failed to export image");
+            ray_tracer.render()
         }
-    }
->>>>>>> 7087c574
+    };
+
+    // Export image.
+    println!("Saving image...");
+    export_image(fb, out).expect("failed to export image");
+
+    Ok(())
 }