use glam::IVec3;
use voxel_ray_tracer::{
    export::export_image,
    ray_tracer::{dense::DenseStorage, types::IAabb, RayTracer},
    voxel::VoxelGenerator,
};

fn main() {
    // Create voxel data.
<<<<<<< Updated upstream
    let voxel_generator = VoxelGenerator::new();
<<<<<<< HEAD
    let bb = IAabb::new(IVec3::ZERO, 1000 * IVec3::ONE);
=======
    let voxel_generator = VoxelGenerator::new_from_seed(0);
    let bb = IAabb::new(IVec3::ZERO, 100 * IVec3::ONE);
>>>>>>> Stashed changes
=======
    let bb = IAabb::new(IVec3::ZERO, 100 * IVec3::ONE);
>>>>>>> 966f64c9
    // Create ray tracer.
    let ray_tracer = RayTracer::<DenseStorage>::from_voxels(&voxel_generator, bb);
    // Run ray tracer.
    let fb = ray_tracer.render();
    // Export image.
    export_image(fb, "./render.png").expect("failed to export image");
}<|MERGE_RESOLUTION|>--- conflicted
+++ resolved
@@ -7,17 +7,8 @@
 
 fn main() {
     // Create voxel data.
-<<<<<<< Updated upstream
-    let voxel_generator = VoxelGenerator::new();
-<<<<<<< HEAD
-    let bb = IAabb::new(IVec3::ZERO, 1000 * IVec3::ONE);
-=======
     let voxel_generator = VoxelGenerator::new_from_seed(0);
     let bb = IAabb::new(IVec3::ZERO, 100 * IVec3::ONE);
->>>>>>> Stashed changes
-=======
-    let bb = IAabb::new(IVec3::ZERO, 100 * IVec3::ONE);
->>>>>>> 966f64c9
     // Create ray tracer.
     let ray_tracer = RayTracer::<DenseStorage>::from_voxels(&voxel_generator, bb);
     // Run ray tracer.
