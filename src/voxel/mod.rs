use glam::{IVec3, U8Vec3};
use noise::{NoiseFn, Perlin};
use rand::Rng;

/// Data associated with a single voxel.
#[derive(Clone, Copy, PartialEq, Eq, Debug)]
pub struct Voxel {
    pub color: U8Vec3,
}

/// A generator that produces voxels with y coordinate calculated by Perlin noise function mapped over x and z coordinates, and voxel color is mapped from max voxel height at its x and z coordinate
#[derive(Clone)]
pub struct VoxelGenerator {
    perlin: Perlin,
}

/// Max height of the voxel
const HEIGHT: i32 = 100;

/// Roughness for the Perlin Noise Function. Lower values represent smoother terrain, higher values represent rougher terrain
const ROUGHNESS: f64 = 1.0;

/// Scales the Roughness to the max height of the voxel (to keep the roughness consistent across different max heights)
const SCALE: f64 = ROUGHNESS / HEIGHT as f64;

// Colors for use in height_to_color function
const WATER_BLUE: U8Vec3 = U8Vec3::new(0, 80, 200);
const GRASS_GREEN: U8Vec3 = U8Vec3::new(50, 170, 50);
const MOUNTAIN_GRAY: U8Vec3 = U8Vec3::new(130, 130, 130);
const SNOW_WHITE: U8Vec3 = U8Vec3::new(240, 240, 255);

impl VoxelGenerator {
    /// Create a new voxel generator with random seed.
    pub fn new() -> Self {
        let seed: u32 = rand::rng().random::<u32>();
        let perlin = Perlin::new(seed);
        Self { perlin }
    }

    /// Creates a new voxel generator with set seed (for testing purposes)
    pub fn new_from_seed(seed: u32) -> Self {
        let perlin = Perlin::new(seed);
        Self { perlin }
    }

    /// Lookup a voxel value at some position.
    pub fn lookup(&self, pos: IVec3) -> Option<Voxel> {
<<<<<<< HEAD
<<<<<<< Updated upstream
        let perlin = Perlin::new(self.seed);

        // Calculate the Perlin noise value at (x, y)
        let nx = pos.x as f64 * SCALE;
        let ny = pos.y as f64 * SCALE;
        let noise_value = perlin.get([nx, ny]);
=======
        // Calculate the Perlin noise value at (x, z)
        let nx = pos.x as f64 * SCALE;
        let nz = pos.z as f64 * SCALE;
        let noise_value = self.perlin.get([nx, nz]);
>>>>>>> Stashed changes
=======
        // Calculate the Perlin noise value at (x, y)
        let nx = pos.x as f64 * SCALE;
        let ny = pos.y as f64 * SCALE;
        let noise_value = self.perlin.get([nx, ny]);
>>>>>>> 966f64c9

        // Calculate the terrain height based on the noise value
        let terrain_y = ((noise_value + 1.0) / 2.0 * HEIGHT as f64) as i32;

        // Check if the voxel exists at the requested position (y should be <= terrain_y)
        if pos.y >= 0 && pos.y <= terrain_y {
            Some(Voxel {
                color: Self::height_to_color(terrain_y),
            })
        } else {
            None
        }
    }

    fn height_to_color(y: i32) -> U8Vec3 {
        let normalized = y as f32 / HEIGHT as f32;

        if normalized < 0.3 {
            WATER_BLUE
        } else if normalized < 0.6 {
            GRASS_GREEN
        } else if normalized < 0.8 {
            MOUNTAIN_GRAY
        } else {
            SNOW_WHITE
        }
    }
}

#[cfg(test)]
mod tests {
    use noise::Seedable;

    use super::*;

    const TEST_SEED: u32 = 12345;

    #[test]
    fn test_voxel_generator_lookup_with_seed() {
        let voxel_generator = VoxelGenerator::new_from_seed(TEST_SEED);

        // Define coordinates to test
        let x = 0;
        let z = 0;

        // Calculate the Perlin noise value at (5, 5)
        let perlin = Perlin::new(TEST_SEED);
        let nx = x as f64 * SCALE;
        let nz = z as f64 * SCALE;
        let noise_value = perlin.get([nx, nz]);

        // Calculate the terrain height based on the noise value
        let terrain_y = ((noise_value + 1.0) / 2.0 * HEIGHT as f64) as i32;

        // Check if the voxel exists at the calculated height
        let voxel_correct_height = voxel_generator.lookup(IVec3::new(x, terrain_y, z));
        assert!(
            voxel_correct_height.is_some(),
            "Voxel does not exist at correct height"
        );

        // Check if the voxel above the calculated height does not exist
        let voxel_above = voxel_generator.lookup(IVec3::new(x, terrain_y + 1, z));
        assert!(
            voxel_above.is_none(),
            "Voxel exists above the calculated height"
        );

        // Ensure voxel exists below or at calculated height
        let voxel_below = voxel_generator.lookup(IVec3::new(x, terrain_y - 1, z));
        assert!(
            voxel_below.is_some() || terrain_y == 0,
            "Voxel is missing below or at the calculated height"
        );
    }

    #[test]
    fn test_seed_generation() {
        let voxel_gen_1 = VoxelGenerator::new();
        let voxel_gen_2 = VoxelGenerator::new();

        assert_ne!(voxel_gen_1.perlin.seed(), voxel_gen_2.perlin.seed(), "Either the seeds were randomly generated to be the same (test case by rerunning test) or seed generation is not working properly");
    }

    #[test]
    fn test_voxel_color_mapping() {
        let low_voxel = VoxelGenerator::height_to_color(2);
        let mid_voxel = VoxelGenerator::height_to_color(HEIGHT / 2);
        let high_voxel = VoxelGenerator::height_to_color(HEIGHT - 1);

        assert_eq!(low_voxel, WATER_BLUE, "Low altitude should be blue (water)");
        assert_eq!(
            mid_voxel, GRASS_GREEN,
            "Mid altitude should be green (grass)"
        );
        assert_eq!(
            high_voxel, SNOW_WHITE,
            "High altitude should be white (snow)"
        );
    }
}<|MERGE_RESOLUTION|>--- conflicted
+++ resolved
@@ -45,26 +45,10 @@
 
     /// Lookup a voxel value at some position.
     pub fn lookup(&self, pos: IVec3) -> Option<Voxel> {
-<<<<<<< HEAD
-<<<<<<< Updated upstream
-        let perlin = Perlin::new(self.seed);
-
-        // Calculate the Perlin noise value at (x, y)
-        let nx = pos.x as f64 * SCALE;
-        let ny = pos.y as f64 * SCALE;
-        let noise_value = perlin.get([nx, ny]);
-=======
         // Calculate the Perlin noise value at (x, z)
         let nx = pos.x as f64 * SCALE;
         let nz = pos.z as f64 * SCALE;
         let noise_value = self.perlin.get([nx, nz]);
->>>>>>> Stashed changes
-=======
-        // Calculate the Perlin noise value at (x, y)
-        let nx = pos.x as f64 * SCALE;
-        let ny = pos.y as f64 * SCALE;
-        let noise_value = self.perlin.get([nx, ny]);
->>>>>>> 966f64c9
 
         // Calculate the terrain height based on the noise value
         let terrain_y = ((noise_value + 1.0) / 2.0 * HEIGHT as f64) as i32;
