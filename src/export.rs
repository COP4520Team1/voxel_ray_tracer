use image::{Rgba, RgbaImage};
<<<<<<< HEAD
use rayon::iter::plumbing::bridge;
use rayon::iter::plumbing::Producer;
use rayon::iter::IndexedParallelIterator;
use rayon::iter::IntoParallelIterator;
use rayon::iter::ParallelIterator;
use std::path::Path;
use std::sync::atomic::AtomicU32;
use std::sync::atomic::Ordering;

#[cfg(feature = "trace")]
use tracing::*;

pub struct Framebuffer {
    width: usize,
    height: usize,
    pixels: Box<[AtomicU32]>,
=======
use std::path::PathBuf;
use std::sync::atomic::AtomicU32;
use std::sync::atomic::Ordering;

pub struct Framebuffer {
    width: usize,
    height: usize,
    pixels: Box<[AtomicU32]>,
}
impl Framebuffer {
    pub fn new(width: usize, height: usize) -> Framebuffer {
        let size = width * height;
        let pixels = (0..size)
            .map(|_| AtomicU32::new(0))
            .collect::<Vec<_>>()
            .into_boxed_slice();

        Self {
            width,
            height,
            pixels,
        }
    }
    pub fn pixel_mut(&self, x: usize, y: usize) -> &AtomicU32 {
        let index = y * self.width + x;
        &self.pixels[index]
    }
>>>>>>> 35c90622
}
pub fn export_image(fb: Framebuffer, path: impl Into<PathBuf>) -> image::ImageResult<()> {
    let mut img = RgbaImage::new(fb.width as u32, fb.height as u32);
    // Copy pixel at x, y from Framebuffer into image
    for x in (0..fb.width) {
        for y in (0..fb.height) {
            // Get RGBA value from pixels - first byte is R, second is G, etc
            let current_pixel = fb.pixel_mut(x, y).load(Ordering::Relaxed);
            let r_byte = (current_pixel >> 24) as u8;
            let g_byte = ((current_pixel & 0x00FF0000) >> 16) as u8;
            let b_byte = ((current_pixel & 0x0000FF00) >> 8) as u8;
            let a_byte = (current_pixel & 0x000000FF) as u8;
            img.put_pixel(
                x.try_into().unwrap(),
                y.try_into().unwrap(),
                Rgba([r_byte, g_byte, b_byte, a_byte]),
            );
        }
    }

<<<<<<< HEAD
impl Framebuffer {
    pub fn new(width: usize, height: usize) -> Framebuffer {
        #[cfg(feature = "trace")]
        let _span = trace_span!("framebuffer_new").entered();

        let size = width * height;
        let pixels = (0..size)
            .map(|_| AtomicU32::new(0))
            .collect::<Vec<_>>()
            .into_boxed_slice();

        Self {
            width,
            height,
            pixels,
        }
    }

    pub fn pixel_mut(&self, x: usize, y: usize) -> &AtomicU32 {
        let index = y * self.width + x;
        &self.pixels[index]
    }
=======
    img.save("render.png").unwrap();

    Ok(())
}
pub struct FramebufferIter<'fb> {
    fb: &'fb Framebuffer,
    i: usize,
>>>>>>> 35c90622
}

impl<'b> IntoParallelIterator for &'b Framebuffer {
    type Iter = ParIter<'b>;
    type Item = PixelRef<'b>;

    fn into_par_iter(self) -> Self::Iter {
        ParIter { buffer: self }
    }
}

pub fn export_image(fb: Framebuffer, path: impl AsRef<Path>) -> image::ImageResult<()> {
    #[cfg(feature = "trace")]
    let _span = trace_span!("export_image").entered();

    let mut img = RgbaImage::new(fb.width as u32, fb.height as u32);
    // Copy pixel at x, y from Framebuffer into image
    for x in 0..fb.width {
        for y in 0..fb.height {
            // Get RGBA value from pixels - first byte is R, second is G, etc
            let current_pixel = fb.pixel_mut(x, y).load(Ordering::Relaxed);
            let r_byte = (current_pixel >> 24) as u8;
            let g_byte = ((current_pixel & 0x00FF0000) >> 16) as u8;
            let b_byte = ((current_pixel & 0x0000FF00) >> 8) as u8;
            let a_byte = (current_pixel & 0x000000FF) as u8;
            img.put_pixel(
                x.try_into().unwrap(),
                y.try_into().unwrap(),
                Rgba([r_byte, g_byte, b_byte, a_byte]),
            );
        }
    }

    img.save(path)?;

    Ok(())
}

pub struct Iter<'b> {
    buffer: &'b Framebuffer,
    start: usize,
    end: usize,
}

impl<'b> Iterator for Iter<'b> {
    type Item = PixelRef<'b>;

    fn next(&mut self) -> Option<Self::Item> {
<<<<<<< HEAD
        if self.start >= self.end {
            return None;
        }

        let color = self.buffer.pixels.get(self.start)?;

        let pixel = PixelRef {
            x: self.start % self.buffer.width,
            y: self.start / self.buffer.width,
            value: color,
        };

        // increment for next iteration
        self.start += 1;

        Some(pixel)
    }

    fn size_hint(&self) -> (usize, Option<usize>) {
        let len: usize = self.end - self.start;
        (len, Some(len))
=======
        todo!();
>>>>>>> 35c90622
    }
}

impl<'b> DoubleEndedIterator for Iter<'b> {
    fn next_back(&mut self) -> Option<Self::Item> {
        if self.start >= self.end {
            return None;
        }

        // decrement first since end is exclusive
        self.end -= 1;

        let color = self.buffer.pixels.get(self.end)?;

        let pixel = PixelRef {
            x: self.end % self.buffer.width,
            y: self.end / self.buffer.width,
            value: color,
        };

        Some(pixel)
    }
}

impl<'b> ExactSizeIterator for Iter<'b> {}

pub struct ParIter<'b> {
    buffer: &'b Framebuffer,
}

impl<'b> ParallelIterator for ParIter<'b> {
    type Item = PixelRef<'b>;

    fn drive_unindexed<C>(self, consumer: C) -> C::Result
    where
        C: rayon::iter::plumbing::UnindexedConsumer<Self::Item>,
    {
        bridge(self, consumer)
    }

    fn opt_len(&self) -> Option<usize> {
        Some(self.len())
    }
}

impl<'b> IndexedParallelIterator for ParIter<'b> {
    fn len(&self) -> usize {
        self.buffer.pixels.len()
    }

    fn drive<C: rayon::iter::plumbing::Consumer<Self::Item>>(self, consumer: C) -> C::Result {
        bridge(self, consumer)
    }

    fn with_producer<CB: rayon::iter::plumbing::ProducerCallback<Self::Item>>(
        self,
        callback: CB,
    ) -> CB::Output {
        callback.callback(ParIterProducer {
            buffer: &self.buffer,
            start: 0,
            end: self.len(),
        })
    }
}

struct ParIterProducer<'b> {
    buffer: &'b Framebuffer,
    start: usize,
    end: usize,
}

impl<'b> Producer for ParIterProducer<'b> {
    type Item = PixelRef<'b>;
    type IntoIter = Iter<'b>;

    fn into_iter(self) -> Self::IntoIter {
        Iter {
            buffer: self.buffer,
            start: self.start,
            end: self.end,
        }
    }

    fn split_at(self, index: usize) -> (Self, Self) {
        let mid = self.start + index;
        assert!(self.start < mid && mid < self.end, "Out of range!");

        (
            Self {
                buffer: self.buffer,
                start: self.start,
                end: mid,
            },
            Self {
                buffer: self.buffer,
                start: mid,
                end: self.end,
            },
        )
    }
}

#[derive(Debug)]
pub struct PixelRef<'b> {
    pub x: usize,
    pub y: usize,
    pub value: &'b AtomicU32,
}<|MERGE_RESOLUTION|>--- conflicted
+++ resolved
@@ -1,5 +1,4 @@
 use image::{Rgba, RgbaImage};
-<<<<<<< HEAD
 use rayon::iter::plumbing::bridge;
 use rayon::iter::plumbing::Producer;
 use rayon::iter::IndexedParallelIterator;
@@ -16,18 +15,13 @@
     width: usize,
     height: usize,
     pixels: Box<[AtomicU32]>,
-=======
-use std::path::PathBuf;
-use std::sync::atomic::AtomicU32;
-use std::sync::atomic::Ordering;
-
-pub struct Framebuffer {
-    width: usize,
-    height: usize,
-    pixels: Box<[AtomicU32]>,
-}
+}
+
 impl Framebuffer {
     pub fn new(width: usize, height: usize) -> Framebuffer {
+        #[cfg(feature = "trace")]
+        let _span = trace_span!("framebuffer_new").entered();
+
         let size = width * height;
         let pixels = (0..size)
             .map(|_| AtomicU32::new(0))
@@ -40,63 +34,11 @@
             pixels,
         }
     }
+
     pub fn pixel_mut(&self, x: usize, y: usize) -> &AtomicU32 {
         let index = y * self.width + x;
         &self.pixels[index]
     }
->>>>>>> 35c90622
-}
-pub fn export_image(fb: Framebuffer, path: impl Into<PathBuf>) -> image::ImageResult<()> {
-    let mut img = RgbaImage::new(fb.width as u32, fb.height as u32);
-    // Copy pixel at x, y from Framebuffer into image
-    for x in (0..fb.width) {
-        for y in (0..fb.height) {
-            // Get RGBA value from pixels - first byte is R, second is G, etc
-            let current_pixel = fb.pixel_mut(x, y).load(Ordering::Relaxed);
-            let r_byte = (current_pixel >> 24) as u8;
-            let g_byte = ((current_pixel & 0x00FF0000) >> 16) as u8;
-            let b_byte = ((current_pixel & 0x0000FF00) >> 8) as u8;
-            let a_byte = (current_pixel & 0x000000FF) as u8;
-            img.put_pixel(
-                x.try_into().unwrap(),
-                y.try_into().unwrap(),
-                Rgba([r_byte, g_byte, b_byte, a_byte]),
-            );
-        }
-    }
-
-<<<<<<< HEAD
-impl Framebuffer {
-    pub fn new(width: usize, height: usize) -> Framebuffer {
-        #[cfg(feature = "trace")]
-        let _span = trace_span!("framebuffer_new").entered();
-
-        let size = width * height;
-        let pixels = (0..size)
-            .map(|_| AtomicU32::new(0))
-            .collect::<Vec<_>>()
-            .into_boxed_slice();
-
-        Self {
-            width,
-            height,
-            pixels,
-        }
-    }
-
-    pub fn pixel_mut(&self, x: usize, y: usize) -> &AtomicU32 {
-        let index = y * self.width + x;
-        &self.pixels[index]
-    }
-=======
-    img.save("render.png").unwrap();
-
-    Ok(())
-}
-pub struct FramebufferIter<'fb> {
-    fb: &'fb Framebuffer,
-    i: usize,
->>>>>>> 35c90622
 }
 
 impl<'b> IntoParallelIterator for &'b Framebuffer {
@@ -145,7 +87,6 @@
     type Item = PixelRef<'b>;
 
     fn next(&mut self) -> Option<Self::Item> {
-<<<<<<< HEAD
         if self.start >= self.end {
             return None;
         }
@@ -167,9 +108,6 @@
     fn size_hint(&self) -> (usize, Option<usize>) {
         let len: usize = self.end - self.start;
         (len, Some(len))
-=======
-        todo!();
->>>>>>> 35c90622
     }
 }
 
