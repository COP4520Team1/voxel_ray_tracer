--- conflicted
+++ resolved
@@ -1,51 +1,7 @@
 use std::path::PathBuf;
 
-pub struct Framebuffer {
-    width: u32,
-    height: u32,
-    pixels: Box<[AtomicU32]>,
-}
-impl Framebuffer {
-    // creates a vector of size width * height, converts it to box
-    pub fn new(width: u32, height: u32) -> Self {
-        let pixels = (0..(width * height))
-        .map(|_| AtomicU32::new(0))
-        .collect::<Vec<_>>()
-        .into_boxed_slice();
-        Self { width, height, pixels }
-    }
-    pub fn export_image(fb: Framebuffer /*, path: impl Into<PathBuf> */) -> image::ImageResult<()> {
-        // Create image from framebuffer
-        let mut img = RgbImage::new(fb.width, fb.height);
-    
-        // Copy framebuffer into image
-        //
-        //
-        //
-        for (x, y, pixel) in img.enumerate_pixels_mut() {
-            let r = (0.3 * x as f32) as u8;
-            let b = (0.3 * y as f32) as u8;
-            *pixel = image::Rgb([r, 0, b]);
-        }
-        // Save img to file path
-        //
-        return Ok(());
-    }
-    
-    pub fn pixel_mut(&self, x: u32, y: u32) -> &AtomicU32 {
-        let index = (y * self.width + x) as usize;
-        return &(self.pixels[index]);
-        //todo!();
+pub struct Framebuffer {}
 
-<<<<<<< HEAD
-    }
-    
-    fn into_image(self) -> ImageBuffer<()> {
-        Framebuffer::export_image(self);
-        return RgbImage::new(self.width, self.height);
-
-    }  
-=======
 pub fn export_image(fb: Framebuffer, path: impl Into<PathBuf>) -> image::ImageResult<()> {
     todo!()
 }
@@ -61,5 +17,4 @@
     fn next(&mut self) -> Option<Self::Item> {
         todo!()
     }
->>>>>>> 7e6fa8e4
 }